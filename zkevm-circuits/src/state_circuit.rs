--- conflicted
+++ resolved
@@ -20,15 +20,9 @@
     binary_number::{BinaryNumberChip, BinaryNumberConfig},
 };
 use halo2_proofs::{
-<<<<<<< HEAD
     circuit::{AssignedCell, Cell, Layouter, Region, SimpleFloorPlanner, Value},
     plonk::{
         Advice, Assigned, Circuit, Column, ConstraintSystem, Error, Expression, Fixed, VirtualCells,
-=======
-    circuit::{Layouter, Region, Value},
-    plonk::{
-        Advice, Column, ConstraintSystem, Error, Expression, Fixed, SecondPhase, VirtualCells,
->>>>>>> f834e61e
     },
     poly::Rotation,
 };
