//! The keccak circuit implementation.
mod cell_manager;
/// Keccak packed multi
pub mod keccak_packed_multi;
mod param;
mod table;
/// Util
mod util;

#[cfg(any(feature = "test", test, feature = "test-circuits"))]
mod dev;
#[cfg(any(feature = "test", test))]
mod test;
#[cfg(any(feature = "test", test, feature = "test-circuits"))]
pub use dev::KeccakCircuit as TestKeccakCircuit;

use std::marker::PhantomData;
pub use KeccakCircuitConfig as KeccakConfig;

use self::{cell_manager::*, keccak_packed_multi::*, param::*, table::*, util::*};
use crate::{
    evm_circuit::util::constraint_builder::BaseConstraintBuilder,
    table::{KeccakTable, LookupTable},
    util::{Challenges, SubCircuit, SubCircuitConfig},
    witness,
};
use eth_types::Field;
use gadgets::util::{and, not, select, sum, Expr};
use halo2_proofs::{
    circuit::{Layouter, Region, Value},
    plonk::{Column, ConstraintSystem, Error, Expression, Fixed, TableColumn, VirtualCells},
    poly::Rotation,
};

/// KeccakConfig
#[derive(Clone, Debug)]
pub struct KeccakCircuitConfig<F> {
    q_enable: Column<Fixed>,
    q_first: Column<Fixed>,
    q_round: Column<Fixed>,
    q_absorb: Column<Fixed>,
    q_round_last: Column<Fixed>,
    q_padding: Column<Fixed>,
    q_padding_last: Column<Fixed>,
    /// The columns for other circuits to lookup Keccak hash results
    pub keccak_table: KeccakTable,
    cell_manager: CellManager<F>,
    round_cst: Column<Fixed>,
    normalize_3: [TableColumn; 2],
    normalize_4: [TableColumn; 2],
    normalize_6: [TableColumn; 2],
    chi_base_table: [TableColumn; 2],
    pack_table: [TableColumn; 2],
    _marker: PhantomData<F>,
}

/// Circuit configuration arguments
pub struct KeccakCircuitConfigArgs<F: Field> {
    /// KeccakTable
    pub keccak_table: KeccakTable,
    /// Challenges randomness
    pub challenges: Challenges<Expression<F>>,
}

impl<F: Field> SubCircuitConfig<F> for KeccakCircuitConfig<F> {
    type ConfigArgs = KeccakCircuitConfigArgs<F>;

    /// Return a new KeccakCircuitConfig
    fn new(
        meta: &mut ConstraintSystem<F>,
        Self::ConfigArgs {
            keccak_table,
            challenges,
        }: Self::ConfigArgs,
    ) -> Self {
        assert!(
            get_num_rows_per_round() > NUM_BYTES_PER_WORD,
            "KeccakCircuit requires KECCAK_ROWS>=9"
        );
        let q_enable = meta.fixed_column();
        let q_first = meta.fixed_column();
        let q_round = meta.fixed_column();
        let q_absorb = meta.fixed_column();
        let q_round_last = meta.fixed_column();
        let q_padding = meta.fixed_column();
        let q_padding_last = meta.fixed_column();
        let round_cst = meta.fixed_column();

        let is_final = keccak_table.is_enabled;
        let length = keccak_table.input_len;
        let data_rlc = keccak_table.input_rlc;
        let hash_rlc = keccak_table.output_rlc;

        let normalize_3 = array_init::array_init(|_| meta.lookup_table_column());
        let normalize_4 = array_init::array_init(|_| meta.lookup_table_column());
        let normalize_6 = array_init::array_init(|_| meta.lookup_table_column());
        let chi_base_table = array_init::array_init(|_| meta.lookup_table_column());
        let pack_table = array_init::array_init(|_| meta.lookup_table_column());

        let mut cell_manager = CellManager::new(get_num_rows_per_round());
        let mut cb = BaseConstraintBuilder::new(MAX_DEGREE);
        let mut total_lookup_counter = 0;

        let start_new_hash = |meta: &mut VirtualCells<F>, rot| {
            // A new hash is started when the previous hash is done or on the first row
            meta.query_fixed(q_first, rot) + meta.query_advice(is_final, rot)
        };

        // Round constant
        let mut round_cst_expr = 0.expr();
        meta.create_gate("Query round cst", |meta| {
            round_cst_expr = meta.query_fixed(round_cst, Rotation::cur());
            vec![0u64.expr()]
        });
        // State data
        let mut s = vec![vec![0u64.expr(); 5]; 5];
        let mut s_next = vec![vec![0u64.expr(); 5]; 5];
        for i in 0..5 {
            for j in 0..5 {
                let cell = cell_manager.query_cell(meta);
                s[i][j] = cell.expr();
                s_next[i][j] = cell.at_offset(meta, get_num_rows_per_round() as i32).expr();
            }
        }
        // Absorb data
        let absorb_from = cell_manager.query_cell(meta);
        let absorb_data = cell_manager.query_cell(meta);
        let absorb_result = cell_manager.query_cell(meta);
        let mut absorb_from_next = vec![0u64.expr(); NUM_WORDS_TO_ABSORB];
        let mut absorb_data_next = vec![0u64.expr(); NUM_WORDS_TO_ABSORB];
        let mut absorb_result_next = vec![0u64.expr(); NUM_WORDS_TO_ABSORB];
        for i in 0..NUM_WORDS_TO_ABSORB {
            let rot = ((i + 1) * get_num_rows_per_round()) as i32;
            absorb_from_next[i] = absorb_from.at_offset(meta, rot).expr();
            absorb_data_next[i] = absorb_data.at_offset(meta, rot).expr();
            absorb_result_next[i] = absorb_result.at_offset(meta, rot).expr();
        }

        // Store the pre-state
        let pre_s = s.clone();

        // Absorb
        // The absorption happening at the start of the 24 rounds is done spread out
        // over those 24 rounds. In a single round (in 17 of the 24 rounds) a
        // single word is absorbed so the work is spread out. The absorption is
        // done simply by doing state + data and then normalizing the result to [0,1].
        // We also need to convert the input data into bytes to calculate the input data
        // rlc.
        cell_manager.start_region();
        let mut lookup_counter = 0;
        let part_size = get_num_bits_per_absorb_lookup();
        let input = absorb_from.expr() + absorb_data.expr();
        let absorb_fat = split::expr(meta, &mut cell_manager, &mut cb, input, 0, part_size);
        cell_manager.start_region();
        let absorb_res = transform::expr(
            "absorb",
            meta,
            &mut cell_manager,
            &mut lookup_counter,
            absorb_fat,
            normalize_3,
            true,
        );
        cb.require_equal(
            "absorb result",
            decode::expr(absorb_res),
            absorb_result.expr(),
        );
        log::debug!("- Post absorb:");
        log::debug!("Lookups: {}", lookup_counter);
        log::debug!("Columns: {}", cell_manager.get_width());
        total_lookup_counter += lookup_counter;

        // Process inputs.
        // "Absorb" happens at the first round. However, the input is witnessed and
        // processed over the first 17 rounds. Each round converts a word into 8
        // bytes.
        cell_manager.start_region();
        let mut lookup_counter = 0;
        // Potential optimization: could do multiple bytes per lookup
        let packed_parts = split::expr(
            meta,
            &mut cell_manager,
            &mut cb,
            absorb_data.expr(),
            0,
            NUM_BYTES_PER_WORD,
        );
        cell_manager.start_region();
        let input_bytes = transform::expr(
            "input unpack",
            meta,
            &mut cell_manager,
            &mut lookup_counter,
            packed_parts,
            pack_table
                .into_iter()
                .rev()
                .collect::<Vec<_>>()
                .try_into()
                .unwrap(),
            true,
        );

        // Padding data
        cell_manager.start_region();
        let mut is_paddings = Vec::new();
        for _ in input_bytes.iter() {
            is_paddings.push(cell_manager.query_cell(meta));
        }
        log::debug!("- Post padding:");
        log::debug!("Lookups: {}", lookup_counter);
        log::debug!("Columns: {}", cell_manager.get_width());
        total_lookup_counter += lookup_counter;

        // Theta
        // Calculate
        // - `c[i] = s[i][0] + s[i][1] + s[i][2] + s[i][3] + s[i][4]`
        // - `bc[i] = normalize(c)`.
        // - `t[i] = bc[(i + 4) % 5] + rot(bc[(i + 1)% 5], 1)`
        // This is done by splitting the bc values in parts in a way
        // that allows us to also calculate the rotated value "for free".
        cell_manager.start_region();
        let mut lookup_counter = 0;
        let part_size_c = get_num_bits_per_theta_c_lookup();
        let mut c_parts = Vec::new();
        for s in s.iter() {
            // Calculate c and split into parts
            let c = s[0].clone() + s[1].clone() + s[2].clone() + s[3].clone() + s[4].clone();
            c_parts.push(split::expr(
                meta,
                &mut cell_manager,
                &mut cb,
                c,
                1,
                part_size_c,
            ));
        }
        // Now calculate `bc` by normalizing `c`
        cell_manager.start_region();
        let mut bc = Vec::new();
        for c in c_parts {
            // Normalize c
            bc.push(transform::expr(
                "theta c",
                meta,
                &mut cell_manager,
                &mut lookup_counter,
                c,
                normalize_6,
                true,
            ));
        }
        // Now do `bc[(i + 4) % 5] + rot(bc[(i + 1) % 5], 1)` using just expressions.
        // We don't normalize the result here. We do it as part of the rho/pi step, even
        // though we would only have to normalize 5 values instead of 25, because of the
        // way the rho/pi and chi steps can be combined it's more efficient to
        // do it there (the max value for chi is 4 already so that's the
        // limiting factor).
        let mut os = vec![vec![0u64.expr(); 5]; 5];
        for i in 0..5 {
            let t = decode::expr(bc[(i + 4) % 5].clone())
                + decode::expr(rotate(bc[(i + 1) % 5].clone(), 1, part_size_c));
            for j in 0..5 {
                os[i][j] = s[i][j].clone() + t.clone();
            }
        }
        s = os.clone();
        log::debug!("- Post theta:");
        log::debug!("Lookups: {}", lookup_counter);
        log::debug!("Columns: {}", cell_manager.get_width());
        total_lookup_counter += lookup_counter;

        // Rho/Pi
        // For the rotation of rho/pi we split up the words like expected, but in a way
        // that allows reusing the same parts in an optimal way for the chi step.
        // We can save quite a few columns by not recombining the parts after rho/pi and
        // re-splitting the words again before chi. Instead we do chi directly
        // on the output parts of rho/pi. For rho/pi specically we do
        // `s[j][2 * i + 3 * j) % 5] = normalize(rot(s[i][j], RHOM[i][j]))`.
        cell_manager.start_region();
        let mut lookup_counter = 0;
        let part_size = get_num_bits_per_base_chi_lookup();
        // To combine the rho/pi/chi steps we have to ensure a specific layout so
        // query those cells here first.
        // For chi we have to do `s[i][j] ^ ((~s[(i+1)%5][j]) & s[(i+2)%5][j])`. `j`
        // remains static but `i` is accessed in a wrap around manner. To do this using
        // multiple rows with lookups in a way that doesn't require any
        // extra additional cells or selectors we have to put all `s[i]`'s on the same
        // row. This isn't that strong of a requirement actually because we the
        // words are split into multipe parts, and so only the parts at the same
        // position of those words need to be on the same row.
        let target_word_sizes = target_part_sizes(part_size);
        let num_word_parts = target_word_sizes.len();
        let mut rho_pi_chi_cells: [[[Vec<Cell<F>>; 5]; 5]; 3] = array_init::array_init(|_| {
            array_init::array_init(|_| array_init::array_init(|_| Vec::new()))
        });
        let mut num_columns = 0;
        let mut column_starts = [0usize; 3];
        for p in 0..3 {
            column_starts[p] = cell_manager.start_region();
            let mut row_idx = 0;
            num_columns = 0;
            for j in 0..5 {
                for _ in 0..num_word_parts {
                    for i in 0..5 {
                        rho_pi_chi_cells[p][i][j]
                            .push(cell_manager.query_cell_at_row(meta, row_idx));
                    }
                    if row_idx == 0 {
                        num_columns += 1;
                    }
                    row_idx = (((row_idx as usize) + 1) % get_num_rows_per_round()) as i32;
                }
            }
        }
        // Do the transformation, resulting in the word parts also being normalized.
        let pi_region_start = cell_manager.start_region();
        let mut os_parts = vec![vec![Vec::new(); 5]; 5];
        for (j, os_part) in os_parts.iter_mut().enumerate() {
            for i in 0..5 {
                // Split s into parts
                let s_parts = split_uniform::expr(
                    meta,
                    &rho_pi_chi_cells[0][j][(2 * i + 3 * j) % 5],
                    &mut cell_manager,
                    &mut cb,
                    s[i][j].clone(),
                    RHO_MATRIX[i][j],
                    part_size,
                );
                // Normalize the data to the target cells
                let s_parts = transform_to::expr(
                    "rho/pi",
                    meta,
                    &rho_pi_chi_cells[1][j][(2 * i + 3 * j) % 5],
                    &mut lookup_counter,
                    s_parts.clone(),
                    normalize_4,
                    true,
                );
                os_part[(2 * i + 3 * j) % 5] = s_parts.clone();
            }
        }
        let pi_region_end = cell_manager.start_region();
        // Pi parts range checks
        // To make the uniform stuff work we had to combine some parts together
        // in new cells (see split_uniform). Here we make sure those parts are range
        // checked. Potential improvement: Could combine multiple smaller parts
        // in a single lookup but doesn't save that much.
        for c in pi_region_start..pi_region_end {
            meta.lookup("pi part range check", |_| {
                vec![(cell_manager.columns()[c].expr.clone(), normalize_4[0])]
            });
            lookup_counter += 1;
        }
        log::debug!("- Post rho/pi:");
        log::debug!("Lookups: {}", lookup_counter);
        log::debug!("Columns: {}", cell_manager.get_width());
        total_lookup_counter += lookup_counter;

        // Chi
        // In groups of 5 columns, we have to do `s[i][j] ^ ((~s[(i+1)%5][j]) &
        // s[(i+2)%5][j])` five times, on each row (no selector needed).
        // This is calculated by making use of `CHI_BASE_LOOKUP_TABLE`.
        let mut lookup_counter = 0;
        let part_size_base = get_num_bits_per_base_chi_lookup();
        for idx in 0..num_columns {
            // First fetch the cells we wan to use
            let mut input: [Expression<F>; 5] = array_init::array_init(|_| 0.expr());
            let mut output: [Expression<F>; 5] = array_init::array_init(|_| 0.expr());
            for c in 0..5 {
                input[c] = cell_manager.columns()[column_starts[1] + idx * 5 + c]
                    .expr
                    .clone();
                output[c] = cell_manager.columns()[column_starts[2] + idx * 5 + c]
                    .expr
                    .clone();
            }
            // Now calculate `a ^ ((~b) & c)` by doing `lookup[3 - 2*a + b - c]`
            for i in 0..5 {
                let input = scatter::expr(3, part_size_base) - 2.expr() * input[i].clone()
                    + input[(i + 1) % 5].clone()
                    - input[(i + 2) % 5].clone().clone();
                let output = output[i].clone();
                meta.lookup("chi base", |_| {
                    vec![
                        (input.clone(), chi_base_table[0]),
                        (output.clone(), chi_base_table[1]),
                    ]
                });
                lookup_counter += 1;
            }
        }
        // Now just decode the parts after the chi transformation done with the lookups
        // above.
        let mut os = vec![vec![0u64.expr(); 5]; 5];
        for (i, os) in os.iter_mut().enumerate() {
            for (j, os) in os.iter_mut().enumerate() {
                let mut parts = Vec::new();
                for idx in 0..num_word_parts {
                    parts.push(Part {
                        num_bits: part_size_base,
                        cell: rho_pi_chi_cells[2][i][j][idx].clone(),
                        expr: rho_pi_chi_cells[2][i][j][idx].expr(),
                    });
                }
                *os = decode::expr(parts);
            }
        }
        s = os.clone();

        // iota
        // Simply do the single xor on state [0][0].
        cell_manager.start_region();
        let part_size = get_num_bits_per_absorb_lookup();
        let input = s[0][0].clone() + round_cst_expr.clone();
        let iota_parts = split::expr(meta, &mut cell_manager, &mut cb, input, 0, part_size);
        cell_manager.start_region();
        // Could share columns with absorb which may end up using 1 lookup/column
        // fewer...
        s[0][0] = decode::expr(transform::expr(
            "iota",
            meta,
            &mut cell_manager,
            &mut lookup_counter,
            iota_parts,
            normalize_3,
            true,
        ));
        // Final results stored in the next row
        for i in 0..5 {
            for j in 0..5 {
                cb.require_equal("next row check", s[i][j].clone(), s_next[i][j].clone());
            }
        }
        log::debug!("- Post chi:");
        log::debug!("Lookups: {}", lookup_counter);
        log::debug!("Columns: {}", cell_manager.get_width());
        total_lookup_counter += lookup_counter;

        let mut lookup_counter = 0;
        cell_manager.start_region();

        // Squeeze data
        let squeeze_from = cell_manager.query_cell(meta);
        let mut squeeze_from_prev = vec![0u64.expr(); NUM_WORDS_TO_SQUEEZE];
        for (idx, squeeze_from_prev) in squeeze_from_prev.iter_mut().enumerate() {
            let rot = (-(idx as i32) - 1) * get_num_rows_per_round() as i32;
            *squeeze_from_prev = squeeze_from.at_offset(meta, rot).expr();
        }
        // Squeeze
        // The squeeze happening at the end of the 24 rounds is done spread out
        // over those 24 rounds. In a single round (in 4 of the 24 rounds) a
        // single word is converted to bytes.
        // Potential optimization: could do multiple bytes per lookup
        cell_manager.start_region();
        // Unpack a single word into bytes (for the squeeze)
        // Potential optimization: could do multiple bytes per lookup
        let squeeze_from_parts =
            split::expr(meta, &mut cell_manager, &mut cb, squeeze_from.expr(), 0, 8);
        cell_manager.start_region();
        let squeeze_bytes = transform::expr(
            "squeeze unpack",
            meta,
            &mut cell_manager,
            &mut lookup_counter,
            squeeze_from_parts,
            pack_table
                .into_iter()
                .rev()
                .collect::<Vec<_>>()
                .try_into()
                .unwrap(),
            true,
        );
        log::debug!("- Post squeeze:");
        log::debug!("Lookups: {}", lookup_counter);
        log::debug!("Columns: {}", cell_manager.get_width());
        total_lookup_counter += lookup_counter;

        // The round constraints that we've been building up till now
        meta.create_gate("round", |meta| {
            cb.gate(meta.query_fixed(q_round, Rotation::cur()))
        });

        // Absorb
        meta.create_gate("absorb", |meta| {
            let mut cb = BaseConstraintBuilder::new(MAX_DEGREE);
            let continue_hash = not::expr(start_new_hash(meta, Rotation::cur()));
            let absorb_positions = get_absorb_positions();
            let mut a_slice = 0;
            for j in 0..5 {
                for i in 0..5 {
                    if absorb_positions.contains(&(i, j)) {
                        cb.condition(continue_hash.clone(), |cb| {
                            cb.require_equal(
                                "absorb verify input",
                                absorb_from_next[a_slice].clone(),
                                pre_s[i][j].clone(),
                            );
                        });
                        cb.require_equal(
                            "absorb result copy",
                            select::expr(
                                continue_hash.clone(),
                                absorb_result_next[a_slice].clone(),
                                absorb_data_next[a_slice].clone(),
                            ),
                            s_next[i][j].clone(),
                        );
                        a_slice += 1;
                    } else {
                        cb.require_equal(
                            "absorb state copy",
                            pre_s[i][j].clone() * continue_hash.clone(),
                            s_next[i][j].clone(),
                        );
                    }
                }
            }
            cb.gate(meta.query_fixed(q_absorb, Rotation::cur()))
        });

        // Collect the bytes that are spread out over previous rows
        let mut hash_bytes = Vec::new();
        for i in 0..NUM_WORDS_TO_SQUEEZE {
            for byte in squeeze_bytes.iter() {
                let rot = (-(i as i32) - 1) * get_num_rows_per_round() as i32;
                hash_bytes.push(byte.cell.at_offset(meta, rot).expr());
            }
        }

        // Squeeze
        meta.create_gate("squeeze", |meta| {
            let mut cb = BaseConstraintBuilder::new(MAX_DEGREE);
            let start_new_hash = start_new_hash(meta, Rotation::cur());
            // The words to squeeze
            let hash_words: Vec<_> = pre_s
                .into_iter()
                .take(4)
                .map(|a| a[0].clone())
                .take(4)
                .collect();
            // Verify if we converted the correct words to bytes on previous rows
            for (idx, word) in hash_words.iter().enumerate() {
                cb.condition(start_new_hash.clone(), |cb| {
                    cb.require_equal(
                        "squeeze verify packed",
                        word.clone(),
                        squeeze_from_prev[idx].clone(),
                    );
                });
            }
            let hash_bytes_le = hash_bytes.into_iter().rev().collect::<Vec<_>>();
            let rlc = compose_rlc::expr(&hash_bytes_le, challenges.evm_word());
            cb.condition(start_new_hash, |cb| {
                cb.require_equal(
                    "hash rlc check",
                    rlc,
                    meta.query_advice(hash_rlc, Rotation::cur()),
                );
            });
            cb.gate(meta.query_fixed(q_round_last, Rotation::cur()))
        });

        // Some general input checks
        meta.create_gate("input checks", |meta| {
            let mut cb = BaseConstraintBuilder::new(MAX_DEGREE);
            cb.require_boolean(
                "boolean is_final",
                meta.query_advice(is_final, Rotation::cur()),
            );
            cb.gate(meta.query_fixed(q_enable, Rotation::cur()))
        });

        // Enforce fixed values on the first row
        meta.create_gate("first row", |meta| {
            let mut cb = BaseConstraintBuilder::new(MAX_DEGREE);
            cb.require_zero(
                "is_final needs to be disabled on the first row",
                meta.query_advice(is_final, Rotation::cur()),
            );
            cb.gate(meta.query_fixed(q_first, Rotation::cur()))
        });

        // Enforce logic for when this block is the last block for a hash
        let last_is_padding_in_block = is_paddings.last().unwrap().at_offset(
            meta,
            -(((NUM_ROUNDS + 1 - NUM_WORDS_TO_ABSORB) * get_num_rows_per_round()) as i32),
        );
        meta.create_gate("is final", |meta| {
            let mut cb = BaseConstraintBuilder::new(MAX_DEGREE);
            // All absorb rows except the first row
            cb.condition(
                meta.query_fixed(q_absorb, Rotation::cur())
                    - meta.query_fixed(q_first, Rotation::cur()),
                |cb| {
                    cb.require_equal(
                        "is_final needs to be the same as the last is_padding in the block",
                        meta.query_advice(is_final, Rotation::cur()),
                        last_is_padding_in_block.expr(),
                    );
                },
            );
            // For all the rows of a round, only the first row can have `is_final == 1`.
            cb.condition(
                (1..get_num_rows_per_round() as i32)
                    .map(|i| meta.query_fixed(q_enable, Rotation(-i)))
                    .fold(0.expr(), |acc, elem| acc + elem),
                |cb| {
                    cb.require_zero(
                        "is_final only when q_enable",
                        meta.query_advice(is_final, Rotation::cur()),
                    );
                },
            );
            cb.gate(1.expr())
        });

        // Padding
        // May be cleaner to do this padding logic in the byte conversion lookup but
        // currently easier to do it like this.
        let prev_is_padding = is_paddings
            .last()
            .unwrap()
            .at_offset(meta, -(get_num_rows_per_round() as i32));
        meta.create_gate("padding", |meta| {
            let mut cb = BaseConstraintBuilder::new(MAX_DEGREE);
            let q_padding = meta.query_fixed(q_padding, Rotation::cur());
            let q_padding_last = meta.query_fixed(q_padding_last, Rotation::cur());

            // All padding selectors need to be boolean
            for is_padding in is_paddings.iter() {
                cb.condition(meta.query_fixed(q_enable, Rotation::cur()), |cb| {
                    cb.require_boolean("is_padding boolean", is_padding.expr());
                });
            }
            // This last padding selector will be used on the first round row so needs to be
            // zero
            cb.condition(meta.query_fixed(q_absorb, Rotation::cur()), |cb| {
                cb.require_zero(
                    "last is_padding should be zero on absorb rows",
                    is_paddings.last().unwrap().expr(),
                );
            });
            // Now for each padding selector
            for idx in 0..is_paddings.len() {
                // Previous padding selector can be on the previous row
                let is_padding_prev = if idx == 0 {
                    prev_is_padding.expr()
                } else {
                    is_paddings[idx - 1].expr()
                };
                let is_first_padding = is_paddings[idx].expr() - is_padding_prev.clone();

                // Check padding transition 0 -> 1 done only once
                cb.condition(q_padding.expr(), |cb| {
                    cb.require_boolean("padding step boolean", is_first_padding.clone());
                });

                // Padding start/intermediate/end byte checks
                if idx == is_paddings.len() - 1 {
                    // These can be combined in the future, but currently this would increase the
                    // degree by one Padding start/intermediate byte, all
                    // padding rows except the last one
                    cb.condition(
                        and::expr([
                            q_padding.expr() - q_padding_last.expr(),
                            is_paddings[idx].expr(),
                        ]),
                        |cb| {
                            // Input bytes need to be zero, or one if this is the first padding byte
                            cb.require_equal(
                                "padding start/intermediate byte last byte",
                                input_bytes[idx].expr.clone(),
                                is_first_padding.expr(),
                            );
                        },
                    );
                    // Padding start/end byte, only on the last padding row
                    cb.condition(
                        and::expr([q_padding_last.expr(), is_paddings[idx].expr()]),
                        |cb| {
                            // The input byte needs to be 128, unless it's also the first padding
                            // byte then it's 129
                            cb.require_equal(
                                "padding start/end byte",
                                input_bytes[idx].expr.clone(),
                                is_first_padding.expr() + 128.expr(),
                            );
                        },
                    );
                } else {
                    // Padding start/intermediate byte
                    cb.condition(
                        and::expr([q_padding.expr(), is_paddings[idx].expr()]),
                        |cb| {
                            // Input bytes need to be zero, or one if this is the first padding byte
                            cb.require_equal(
                                "padding start/intermediate byte",
                                input_bytes[idx].expr.clone(),
                                is_first_padding.expr(),
                            );
                        },
                    );
                }
            }
            cb.gate(1.expr())
        });

        // Length and input data rlc
        meta.create_gate("length and data rlc", |meta| {
            let mut cb = BaseConstraintBuilder::new(MAX_DEGREE);

            let q_padding = meta.query_fixed(q_padding, Rotation::cur());
            let start_new_hash_prev =
                start_new_hash(meta, Rotation(-(get_num_rows_per_round() as i32)));
            let length_prev =
                meta.query_advice(length, Rotation(-(get_num_rows_per_round() as i32)));
            let length = meta.query_advice(length, Rotation::cur());
            let data_rlc_prev =
                meta.query_advice(data_rlc, Rotation(-(get_num_rows_per_round() as i32)));
            let data_rlcs: Vec<_> = (0..NUM_BYTES_PER_WORD + 1)
                .map(|i| meta.query_advice(data_rlc, Rotation(i as i32)))
                .collect();
            assert_eq!(data_rlcs.len(), input_bytes.len() + 1);

            // Update the length/data_rlc on rows where we absorb data
            cb.condition(q_padding.expr(), |cb| {
                // Length increases by the number of bytes that aren't padding
                cb.require_equal(
                    "update length",
                    length.clone(),
                    length_prev.clone() * not::expr(start_new_hash_prev.expr())
                        + sum::expr(
                            is_paddings
                                .iter()
                                .map(|is_padding| not::expr(is_padding.expr())),
                        ),
                );
<<<<<<< HEAD

=======
>>>>>>> 4e5e78a1
                let mut new_data_rlc = data_rlcs[NUM_BYTES_PER_WORD].expr();

                // At the start of a hash, start at 0. Otherwise, continue from the previous
                // value.
                let data_rlc_zero_or_prev =
                    data_rlc_prev.clone() * not::expr(start_new_hash_prev.expr());
                cb.require_equal(
                    "initial data rlc",
                    data_rlc_zero_or_prev,
                    new_data_rlc.clone(),
                );

                // Add the word `input_bytes` to `data_rlc`. It has a variable length
                // represented by `is_paddings`, which requires intermediate
                // cells to keep the degree low.
                for (idx, (byte, is_padding)) in
                    input_bytes.iter().zip(is_paddings.iter()).enumerate()
                {
                    new_data_rlc = select::expr(
                        is_padding.expr(),
                        new_data_rlc.clone(),
                        new_data_rlc.clone() * challenges.keccak_input() + byte.expr.clone(),
                    );
                    let data_rlc_after_this_byte = data_rlcs[NUM_BYTES_PER_WORD - (idx + 1)].expr();
                    cb.require_equal(
                        "intermediate data rlc",
                        data_rlc_after_this_byte.clone(),
                        new_data_rlc,
                    );
                    new_data_rlc = data_rlc_after_this_byte;
                }
                // At this point, `data_rlcs[0]` includes the new input word. It
                // will be copied into the next round, or it is
                // the final `input_rlc` in the lookup table.
            });
            // Keep length/data_rlc the same on rows where we don't absorb data
            cb.condition(
                and::expr([
                    meta.query_fixed(q_enable, Rotation::cur())
                        - meta.query_fixed(q_first, Rotation::cur()),
                    not::expr(q_padding),
                ]),
                |cb| {
                    cb.require_equal("length equality check", length.clone(), length_prev.clone());
                    cb.require_equal(
                        "data_rlc equality check",
                        data_rlcs[0].clone(),
                        data_rlc_prev.clone(),
                    );
                },
            );
            cb.gate(1.expr())
        });

        keccak_table.annotate_columns(meta);

        normalize_3.iter().enumerate().for_each(|(idx, &col)| {
            meta.annotate_lookup_column(col, || format!("KECCAK_normalize_3_{}", idx))
        });
        normalize_4.iter().enumerate().for_each(|(idx, &col)| {
            meta.annotate_lookup_column(col, || format!("KECCAK_normalize_4_{}", idx))
        });
        normalize_6.iter().enumerate().for_each(|(idx, &col)| {
            meta.annotate_lookup_column(col, || format!("KECCAK_normalize_6_{}", idx))
        });
        chi_base_table.iter().enumerate().for_each(|(idx, &col)| {
            meta.annotate_lookup_column(col, || format!("KECCAK_chi_base_{}", idx))
        });
        pack_table.iter().enumerate().for_each(|(idx, &col)| {
            meta.annotate_lookup_column(col, || format!("KECCAK_pack_table_{}", idx))
        });

        log::debug!("Degree: {}", meta.degree());
        log::debug!("Minimum rows: {}", meta.minimum_rows());
        log::debug!("Total Lookups: {}", total_lookup_counter);
        log::debug!("Total Columns: {}", cell_manager.get_width());
        log::debug!("num unused cells: {}", cell_manager.get_num_unused_cells());
        log::debug!("part_size absorb: {}", get_num_bits_per_absorb_lookup());
        log::debug!("part_size theta: {}", get_num_bits_per_theta_c_lookup());
        log::debug!(
            "part_size theta c: {}",
            get_num_bits_per_lookup(THETA_C_LOOKUP_RANGE)
        );
        log::debug!("part_size theta t: {}", get_num_bits_per_lookup(4));
        log::debug!("part_size rho/pi: {}", get_num_bits_per_rho_pi_lookup());
        log::debug!("part_size chi base: {}", get_num_bits_per_base_chi_lookup());
        log::debug!(
            "uniform part sizes: {:?}",
            target_part_sizes(get_num_bits_per_theta_c_lookup())
        );

        KeccakCircuitConfig {
            q_enable,
            q_first,
            q_round,
            q_absorb,
            q_round_last,
            q_padding,
            q_padding_last,
            keccak_table,
            cell_manager,
            round_cst,
            normalize_3,
            normalize_4,
            normalize_6,
            chi_base_table,
            pack_table,
            _marker: PhantomData,
        }
    }
}

impl<F: Field> KeccakCircuitConfig<F> {
    pub(crate) fn assign(
        &self,
        layouter: &mut impl Layouter<F>,
        witness: &[KeccakRow<F>],
    ) -> Result<(), Error> {
        let mut is_first_time = true;
        layouter.assign_region(
            || "assign keccak rows",
            |mut region| {
                if is_first_time {
                    is_first_time = false;
                    let offset = witness.len() - 1;
                    self.set_row(&mut region, offset, &witness[offset])?;
                    return Ok(());
                }
                for (offset, keccak_row) in witness.iter().enumerate() {
                    self.set_row(&mut region, offset, keccak_row)?;
                }
                self.keccak_table.annotate_columns_in_region(&mut region);
                self.annotate_circuit(&mut region);
                Ok(())
            },
        )
    }

    fn set_row(
        &self,
        region: &mut Region<'_, F>,
        offset: usize,
        row: &KeccakRow<F>,
    ) -> Result<(), Error> {
        // Fixed selectors
        for (name, column, value) in &[
            ("q_enable", self.q_enable, F::from(row.q_enable)),
            ("q_first", self.q_first, F::from(offset == 0)),
            ("q_round", self.q_round, F::from(row.q_round)),
            ("q_round_last", self.q_round_last, F::from(row.q_round_last)),
            ("q_absorb", self.q_absorb, F::from(row.q_absorb)),
            ("q_padding", self.q_padding, F::from(row.q_padding)),
            (
                "q_padding_last",
                self.q_padding_last,
                F::from(row.q_padding_last),
            ),
        ] {
            region.assign_fixed(
                || format!("assign {} {}", name, offset),
                *column,
                offset,
                || Value::known(*value),
            )?;
        }

        self.keccak_table.assign_row(
            region,
            offset,
            [
                Value::known(F::from(row.is_final)),
                row.data_rlc,
                Value::known(F::from(row.length as u64)),
                row.hash_rlc,
            ],
        )?;

        // Cell values
        for (idx, (bit, column)) in row
            .cell_values
            .iter()
            .zip(self.cell_manager.columns())
            .enumerate()
        {
            region.assign_advice(
                || format!("assign lookup value {} {}", idx, offset),
                column.advice,
                offset,
                || Value::known(*bit),
            )?;
        }

        // Round constant
        region.assign_fixed(
            || format!("assign round cst {}", offset),
            self.round_cst,
            offset,
            || Value::known(row.round_cst),
        )?;

        Ok(())
    }

    pub(crate) fn load_aux_tables(&self, layouter: &mut impl Layouter<F>) -> Result<(), Error> {
        load_normalize_table(layouter, "normalize_6", &self.normalize_6, 6u64)?;
        load_normalize_table(layouter, "normalize_4", &self.normalize_4, 4u64)?;
        load_normalize_table(layouter, "normalize_3", &self.normalize_3, 3u64)?;
        load_lookup_table(
            layouter,
            "chi base",
            &self.chi_base_table,
            get_num_bits_per_base_chi_lookup(),
            &CHI_BASE_LOOKUP_TABLE,
        )?;
        load_pack_table(layouter, &self.pack_table)
    }

    fn annotate_circuit(&self, region: &mut Region<F>) {
        region.name_column(|| "KECCAK_q_enable", self.q_enable);
        region.name_column(|| "KECCAK_q_first", self.q_first);
        region.name_column(|| "KECCAK_q_round", self.q_round);
        region.name_column(|| "KECCAK_q_absorb", self.q_absorb);
        region.name_column(|| "KECCAK_q_round_last", self.q_round_last);
        region.name_column(|| "KECCAK_q_padding_last", self.q_padding_last);
    }
}

/// KeccakCircuit
#[derive(Default, Clone, Debug)]
pub struct KeccakCircuit<F: Field> {
    inputs: Vec<Vec<u8>>,
    num_rows: usize,
    _marker: PhantomData<F>,
}

impl<F: Field> SubCircuit<F> for KeccakCircuit<F> {
    type Config = KeccakCircuitConfig<F>;

    /// The `block.circuits_params.keccak_padding` parmeter, when enabled, sets
    /// up the circuit to support a fixed number of permutations/keccak_f's,
    /// independently of the permutations required by `inputs`.
    fn new_from_block(block: &witness::Block<F>) -> Self {
        Self::new(
            block.circuits_params.max_keccak_rows,
            block.keccak_inputs.clone(),
        )
    }

    /// Return the minimum number of rows required to prove the block
    fn min_num_rows_block(block: &witness::Block<F>) -> (usize, usize) {
        let rows_per_chunk = (NUM_ROUNDS + 1) * get_num_rows_per_round();
        (
            block
                .keccak_inputs
                .iter()
                .map(|bytes| (bytes.len() as f64 / 136.0).ceil() as usize * rows_per_chunk)
                .sum(),
            block.circuits_params.max_keccak_rows,
        )
    }

    /// Make the assignments to the KeccakCircuit
    fn synthesize_sub(
        &self,
        config: &Self::Config,
        challenges: &Challenges<Value<F>>,
        layouter: &mut impl Layouter<F>,
    ) -> Result<(), Error> {
        config.load_aux_tables(layouter)?;
        let witness = self.generate_witness(*challenges);
        config.assign(layouter, witness.as_slice())
    }
}

<<<<<<< HEAD
#[cfg(any(feature = "test", test, feature = "test-circuits"))]
impl<F: Field> Circuit<F> for KeccakCircuit<F> {
    type Config = (KeccakCircuitConfig<F>, Challenges);
    type FloorPlanner = SimpleFloorPlanner;

    fn without_witnesses(&self) -> Self {
        Self::default()
    }

    fn configure(meta: &mut ConstraintSystem<F>) -> Self::Config {
        let keccak_table = KeccakTable::construct(meta);
        let challenges = Challenges::construct(meta);

        let config = {
            let challenges = challenges.exprs(meta);
            KeccakCircuitConfig::new(
                meta,
                KeccakCircuitConfigArgs {
                    keccak_table,
                    challenges,
                },
            )
        };
        (config, challenges)
    }

    fn synthesize(
        &self,
        (config, challenges): Self::Config,
        mut layouter: impl Layouter<F>,
    ) -> Result<(), Error> {
        let challenges = challenges.values(&layouter);
        self.synthesize_sub(&config, &challenges, &mut layouter)
    }
}

=======
>>>>>>> 4e5e78a1
impl<F: Field> KeccakCircuit<F> {
    /// Creates a new circuit instance
    pub fn new(num_rows: usize, inputs: Vec<Vec<u8>>) -> Self {
        KeccakCircuit {
            inputs,
            num_rows,
            _marker: PhantomData,
        }
    }

    /// The number of keccak_f's that can be done in this circuit
    pub fn capacity(&self) -> Option<usize> {
        if self.num_rows > 0 {
            // Subtract two for unusable rows
            Some(self.num_rows / ((NUM_ROUNDS + 1) * get_num_rows_per_round()) - 2)
        } else {
            None
        }
    }

    /// Sets the witness using the data to be hashed
    pub(crate) fn generate_witness(&self, challenges: Challenges<Value<F>>) -> Vec<KeccakRow<F>> {
        multi_keccak(self.inputs.as_slice(), challenges, self.capacity())
            .expect("Too many inputs for given capacity")
    }
}<|MERGE_RESOLUTION|>--- conflicted
+++ resolved
@@ -739,10 +739,7 @@
                                 .map(|is_padding| not::expr(is_padding.expr())),
                         ),
                 );
-<<<<<<< HEAD
-
-=======
->>>>>>> 4e5e78a1
+
                 let mut new_data_rlc = data_rlcs[NUM_BYTES_PER_WORD].expr();
 
                 // At the start of a hash, start at 0. Otherwise, continue from the previous
@@ -1017,45 +1014,6 @@
     }
 }
 
-<<<<<<< HEAD
-#[cfg(any(feature = "test", test, feature = "test-circuits"))]
-impl<F: Field> Circuit<F> for KeccakCircuit<F> {
-    type Config = (KeccakCircuitConfig<F>, Challenges);
-    type FloorPlanner = SimpleFloorPlanner;
-
-    fn without_witnesses(&self) -> Self {
-        Self::default()
-    }
-
-    fn configure(meta: &mut ConstraintSystem<F>) -> Self::Config {
-        let keccak_table = KeccakTable::construct(meta);
-        let challenges = Challenges::construct(meta);
-
-        let config = {
-            let challenges = challenges.exprs(meta);
-            KeccakCircuitConfig::new(
-                meta,
-                KeccakCircuitConfigArgs {
-                    keccak_table,
-                    challenges,
-                },
-            )
-        };
-        (config, challenges)
-    }
-
-    fn synthesize(
-        &self,
-        (config, challenges): Self::Config,
-        mut layouter: impl Layouter<F>,
-    ) -> Result<(), Error> {
-        let challenges = challenges.values(&layouter);
-        self.synthesize_sub(&config, &challenges, &mut layouter)
-    }
-}
-
-=======
->>>>>>> 4e5e78a1
 impl<F: Field> KeccakCircuit<F> {
     /// Creates a new circuit instance
     pub fn new(num_rows: usize, inputs: Vec<Vec<u8>>) -> Self {
