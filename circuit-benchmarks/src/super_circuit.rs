//! SuperCircuit circuit benchmarks

#[cfg(test)]
mod tests {
    use ark_std::{end_timer, start_timer};
    use bus_mapping::circuit_input_builder::CircuitsParams;
    use eth_types::geth_types::GethData;
    use eth_types::{address, bytecode, Word};
    use ethers_signers::LocalWallet;
    use ethers_signers::Signer;
    use halo2_proofs::plonk::{create_proof, keygen_pk, keygen_vk, verify_proof};
    use halo2_proofs::poly::kzg::commitment::{KZGCommitmentScheme, ParamsKZG, ParamsVerifierKZG};
    use halo2_proofs::poly::kzg::multiopen::{ProverSHPLONK, VerifierSHPLONK};
    use halo2_proofs::poly::kzg::strategy::SingleStrategy;
    use halo2_proofs::{
        halo2curves::bn256::{Bn256, Fr, G1Affine},
        poly::commitment::ParamsProver,
        transcript::{
            Blake2bRead, Blake2bWrite, Challenge255, TranscriptReadBuffer, TranscriptWriterBuffer,
        },
    };
    use mock::{TestContext, MOCK_CHAIN_ID};
    use rand::SeedableRng;
    use rand_chacha::ChaChaRng;
    use std::collections::HashMap;
    use std::env::var;
    use zkevm_circuits::super_circuit::SuperCircuit;

    #[cfg_attr(not(feature = "benches"), ignore)]
    #[test]
    fn bench_super_circuit_prover() {
        //Unique string used by bench results module for parsing the result
        const BENCHMARK_ID: &str = "Super Circuit";

        let degree: u32 = var("DEGREE")
            .expect("No DEGREE env var was provided")
            .parse()
            .expect("Cannot parse DEGREE env var as u32");

        let mut rng = ChaChaRng::seed_from_u64(2);

        let chain_id = (*MOCK_CHAIN_ID).as_u64();

        let bytecode = bytecode! {
            STOP
        };

        let wallet_a = LocalWallet::new(&mut rng).with_chain_id(chain_id);

        let addr_a = wallet_a.address();
        let addr_b = address!("0x000000000000000000000000000000000000BBBB");

        let mut wallets = HashMap::new();
        wallets.insert(wallet_a.address(), wallet_a);

        let mut block: GethData = TestContext::<2, 1>::new(
            None,
            |accs| {
                accs[0]
                    .address(addr_b)
                    .balance(Word::from(1u64 << 20))
                    .code(bytecode);
                accs[1].address(addr_a).balance(Word::from(1u64 << 20));
            },
            |mut txs, accs| {
                txs[0]
                    .from(accs[1].address)
                    .to(accs[0].address)
                    .gas(Word::from(1_000_000u64));
            },
            |block, _tx| block.number(0xcafeu64),
        )
        .unwrap()
        .into();

        block.sign(&wallets);

        const MAX_TXS: usize = 1;
        const MAX_CALLDATA: usize = 32;
        const MAX_INNER_BLOCKS: usize = 64;
        let circuits_params = CircuitsParams {
            max_txs: MAX_TXS,
            max_calldata: MAX_CALLDATA,
            max_rws: 256,
            max_copy_rows: 256,
            max_exp_steps: 256,
            max_bytecode: 512,
<<<<<<< HEAD
            max_inner_blocks: MAX_INNER_BLOCKS,
=======
            max_evm_rows: 0,
>>>>>>> f834e61e
            keccak_padding: None,
        };
        let (_, circuit, instance, _) =
            SuperCircuit::<_, MAX_TXS, MAX_CALLDATA, MAX_INNER_BLOCKS, 0x100>::build(
                block,
                circuits_params,
            )
            .unwrap();
        let instance_refs: Vec<&[Fr]> = instance.iter().map(|v| &v[..]).collect();

        // Bench setup generation
        let setup_message = format!("Setup generation with degree = {}", degree);
        let start1 = start_timer!(|| setup_message);
        let general_params = ParamsKZG::<Bn256>::setup(degree, &mut rng);
        let verifier_params: ParamsVerifierKZG<Bn256> = general_params.verifier_params().clone();
        end_timer!(start1);

        // Initialize the proving key
        let vk = keygen_vk(&general_params, &circuit).expect("keygen_vk should not fail");
        let pk = keygen_pk(&general_params, vk, &circuit).expect("keygen_pk should not fail");
        // Create a proof
        let mut transcript = Blake2bWrite::<_, G1Affine, Challenge255<_>>::init(vec![]);

        // Bench proof generation time
        let proof_message = format!("{} Proof generation with degree = {}", BENCHMARK_ID, degree);
        let start2 = start_timer!(|| proof_message);
        create_proof::<
            KZGCommitmentScheme<Bn256>,
            ProverSHPLONK<'_, Bn256>,
            Challenge255<G1Affine>,
            ChaChaRng,
            Blake2bWrite<Vec<u8>, G1Affine, Challenge255<G1Affine>>,
            SuperCircuit<Fr, MAX_TXS, MAX_CALLDATA, MAX_INNER_BLOCKS, 0x100>,
        >(
            &general_params,
            &pk,
            &[circuit],
            &[&instance_refs],
            rng,
            &mut transcript,
        )
        .expect("proof generation should not fail");
        let proof = transcript.finalize();
        end_timer!(start2);

        // Bench verification time
        let start3 = start_timer!(|| format!("{} Proof verification", BENCHMARK_ID));
        let mut verifier_transcript = Blake2bRead::<_, G1Affine, Challenge255<_>>::init(&proof[..]);
        let strategy = SingleStrategy::new(&general_params);

        verify_proof::<
            KZGCommitmentScheme<Bn256>,
            VerifierSHPLONK<'_, Bn256>,
            Challenge255<G1Affine>,
            Blake2bRead<&[u8], G1Affine, Challenge255<G1Affine>>,
            SingleStrategy<'_, Bn256>,
        >(
            &verifier_params,
            pk.get_vk(),
            strategy,
            &[&instance_refs],
            &mut verifier_transcript,
        )
        .expect("failed to verify bench circuit");
        end_timer!(start3);
    }
}<|MERGE_RESOLUTION|>--- conflicted
+++ resolved
@@ -85,11 +85,8 @@
             max_copy_rows: 256,
             max_exp_steps: 256,
             max_bytecode: 512,
-<<<<<<< HEAD
+            max_evm_rows: 0,
             max_inner_blocks: MAX_INNER_BLOCKS,
-=======
-            max_evm_rows: 0,
->>>>>>> f834e61e
             keccak_padding: None,
         };
         let (_, circuit, instance, _) =
