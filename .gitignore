--- conflicted
+++ resolved
@@ -2,10 +2,7 @@
 *.png
 .DS_Store
 .vscode
-<<<<<<< HEAD
+.idea
 *.log
 *.json
-*.sh
-=======
-.idea
->>>>>>> fc5a8b9d
+*.sh